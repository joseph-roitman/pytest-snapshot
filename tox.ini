# For more information about tox, see https://tox.readthedocs.io/en/latest/
[tox]
envlist =
    # Pytest <6.2.5 not supported on Python >=3.10
    py{36,37,38,39}-pytest{3,4,5}-coverage
    py{35,36,37,38,39,310,311,312,3}-pytest{6,}-coverage
    # Coverage is slow in pypy
    pypy3-pytest{6,}
    flake8
    pyright
    mypy

[testenv]
deps =
    pytest3: pytest >=3, <4
    pytest4: pytest >=4, <5
    pytest5: pytest >=5, <6
    pytest6: pytest >=6, <7
    pytest: pytest

    coverage: coverage

setenv =
    coverage: TEST_RUNNER=coverage run -m pytest

commands =
    coverage: coverage erase
    {env:TEST_RUNNER:pytest} {posargs:tests}
    coverage: coverage report
    coverage: coverage xml -o coverage-reports/{env:TOX_ENV_NAME}.xml

[testenv:flake8]
skip_install = true
deps = flake8
commands = flake8 pytest_snapshot setup.py tests

[testenv:pyright]
deps = pyright
usedevelop = false
commands = pyright --verifytypes pytest_snapshot --ignoreexternal

[testenv:mypy]
deps =
    mypy
    py
commands = mypy -p pytest_snapshot

[flake8]
max-line-length = 120

[gh-actions]
python =
    3.5: py35
    3.6: py36
    3.7: py37
    3.8: py38
    3.9: py39
<<<<<<< HEAD
    3.10: py310, flake8, mypy, pyright
=======
    3.10: py310
    3.11: py311
    3.12: py312, flake8
>>>>>>> f592a613
    3: py3
    pypy-3.10: pypy3<|MERGE_RESOLUTION|>--- conflicted
+++ resolved
@@ -36,7 +36,6 @@
 
 [testenv:pyright]
 deps = pyright
-usedevelop = false
 commands = pyright --verifytypes pytest_snapshot --ignoreexternal
 
 [testenv:mypy]
@@ -55,12 +54,8 @@
     3.7: py37
     3.8: py38
     3.9: py39
-<<<<<<< HEAD
-    3.10: py310, flake8, mypy, pyright
-=======
     3.10: py310
     3.11: py311
-    3.12: py312, flake8
->>>>>>> f592a613
+    3.12: py312, flake8, mypy, pyright
     3: py3
     pypy-3.10: pypy3